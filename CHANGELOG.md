--- conflicted
+++ resolved
@@ -1,8 +1,5 @@
 # Changelog for [`clash-prelude` package](http://hackage.haskell.org/package/clash-prelude)
 
-<<<<<<< HEAD
-## 0.11.1 *April 10th 2017*
-=======
 ## 0.11.2
 * New features:
   * Add `riseEvery`: Give a pulse every @n@ clock cycles. (Thanks to @thoughtpolice)
@@ -10,8 +7,7 @@
 * Fixes bugs:
   * Eagerness bug in `regEn` [#104](https://github.com/clash-lang/clash-prelude/issues/104) (Thanks to @cbiffle)
 
-## 0.11.1
->>>>>>> 49121329
+## 0.11.1 *April 10th 2017*
 * Changes:
   * Bundle instance for `()` behaves like a product-type instance [#96](https://github.com/clash-lang/clash-prelude/issues/96)
 * Fixes bugs:
